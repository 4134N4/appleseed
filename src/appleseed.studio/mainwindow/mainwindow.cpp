--- conflicted
+++ resolved
@@ -1130,11 +1130,7 @@
         get_open_filename(
             this,
             "Open...",
-<<<<<<< HEAD
-            "Project Files (*.appleseed;*.appleseedz);;Plain Project Files (*.appleseed);;Packed Project Files (*.appleseedz);;All Files (*.*)",
-=======
             FilterString,
->>>>>>> d357dcea
             m_settings,
             SETTINGS_FILE_DIALOG_PROJECTS);
 
