
//
// This source file is part of appleseed.
// Visit http://appleseedhq.net/ for additional information and resources.
//
// This software is released under the MIT license.
//
// Copyright (c) 2014-2015 Francois Beaune, The appleseedhq Organization
//
// Permission is hereby granted, free of charge, to any person obtaining a copy
// of this software and associated documentation files (the "Software"), to deal
// in the Software without restriction, including without limitation the rights
// to use, copy, modify, merge, publish, distribute, sublicense, and/or sell
// copies of the Software, and to permit persons to whom the Software is
// furnished to do so, subject to the following conditions:
//
// The above copyright notice and this permission notice shall be included in
// all copies or substantial portions of the Software.
//
// THE SOFTWARE IS PROVIDED "AS IS", WITHOUT WARRANTY OF ANY KIND, EXPRESS OR
// IMPLIED, INCLUDING BUT NOT LIMITED TO THE WARRANTIES OF MERCHANTABILITY,
// FITNESS FOR A PARTICULAR PURPOSE AND NONINFRINGEMENT. IN NO EVENT SHALL THE
// AUTHORS OR COPYRIGHT HOLDERS BE LIABLE FOR ANY CLAIM, DAMAGES OR OTHER
// LIABILITY, WHETHER IN AN ACTION OF CONTRACT, TORT OR OTHERWISE, ARISING FROM,
// OUT OF OR IN CONNECTION WITH THE SOFTWARE OR THE USE OR OTHER DEALINGS IN
// THE SOFTWARE.
//

// Interface header.
#include "frozendisplayrenderer.h"

// appleseed.renderer headers.
#include "renderer/api/aov.h"
#include "renderer/api/camera.h"
#include "renderer/api/frame.h"
#include "renderer/api/trace.h"
#include "renderer/api/utility.h"

// appleseed.foundation headers.
#include "foundation/image/canvasproperties.h"
#include "foundation/image/image.h"
#include "foundation/image/tile.h"
#include "foundation/math/scalar.h"
#include "foundation/math/transform.h"
#include "foundation/platform/types.h"

// Standard headers.
#include <cassert>
#include <cstddef>
#include <limits>

using namespace foundation;
using namespace renderer;
using namespace std;

namespace appleseed {
namespace studio {

FrozenDisplayRenderer::FrozenDisplayRenderer(
    const SamplingContext::Mode sampling_mode,
    const Camera&               camera,
    const Frame&                frame)
  : m_sampling_mode(sampling_mode)
  , m_camera(camera)
  , m_frame(frame)
  , m_frame_props(frame.image().properties())
  , m_color_image(frame.image())
  , m_depth_image(frame.aov_images().get_image(frame.aov_images().get_index("depth")))
  , m_temp_image(m_frame_props.m_pixel_count * 4)
  , m_camera_transform(camera.transform_sequence().get_earliest_transform())
  , m_points(m_frame_props.m_pixel_count)
{
}

void FrozenDisplayRenderer::capture()
{
    SamplingContext::RNGType rng;
    SamplingContext sampling_context(
        rng,
        m_sampling_mode,
        2,                  // number of dimensions
        0,                  // number of samples -- unknown
        0);                 // initial instance number

    size_t point_index = 0;

    for (size_t ty = 0; ty < m_frame_props.m_tile_count_y; ++ty)
    {
        for (size_t tx = 0; tx < m_frame_props.m_tile_count_x; ++tx)
        {
            const Tile& color_tile = m_color_image.tile(tx, ty);
            const Tile& depth_tile = m_depth_image.tile(tx, ty);
            const size_t tile_width = color_tile.get_width();
            const size_t tile_height = color_tile.get_height();

            for (size_t py = 0; py < tile_height; ++py)
            {
                for (size_t px = 0; px < tile_width; ++px)
                {
                    // Compute film point in NDC.
                    const Vector2d point =
                        m_frame.get_sample_position(
                            tx, ty,
                            px, py,
                            0.5, 0.5);

<<<<<<< HEAD
                    // Generate a world space ray going through that film point.
                    ShadingRay ray;
                    m_camera.generate_ray(sampling_context, Dual2d(point), ray);

                    // Retrieve pixel color.
                    Color4f pixel;
                    color_tile.get_pixel(px, py, pixel);

                    // todo: hack.
                    pixel.rgb() = fast_linear_rgb_to_srgb(pixel.rgb());

=======
>>>>>>> 482a42a4
                    // Retrieve pixel depth.
                    const float depth = depth_tile.get_component<float>(px, py, 0);

                    if (depth >= 0.0f)
                    {
                        // Generate a world space ray going through that film point.
                        ShadingRay ray;
                        m_camera.generate_ray(sampling_context, point, ray);

                        // Retrieve pixel color.
                        Color4f pixel;
                        color_tile.get_pixel(px, py, pixel);

                        // Compute and store world space point and color.
                        RenderPoint point;
                        point.m_position = Vector3f(ray.point_at(depth));
                        point.m_color = pixel.rgb();
                        m_points[point_index++] = point;
                    }
                }
            }
        }
    }
}

void FrozenDisplayRenderer::update()
{
    boost::mutex::scoped_lock lock(m_camera_transform_mutex);

    m_camera_transform = m_camera.transform_sequence().get_earliest_transform();
}

void FrozenDisplayRenderer::render()
{
    // Make a local copy of the camera transform to prevent update() from blocking.
    Transformd camera_transform_copy;
    {
        boost::mutex::scoped_lock lock(m_camera_transform_mutex);
        camera_transform_copy = m_camera_transform;
    }

    // Retrieve pointer to temporary image pixels.
    float* temp_pixels = &m_temp_image[0];

    // Clear temporary image.
    for (size_t i = 0; i < m_frame_props.m_pixel_count * 4; i += 4)
    {
        temp_pixels[i + 0] = 0.0f;
        temp_pixels[i + 1] = 0.0f;
        temp_pixels[i + 2] = 0.0f;
        temp_pixels[i + 3] = -numeric_limits<float>::max();
    }

    const size_t point_count = m_points.size();
    for (size_t i = 0; i < point_count; ++i)
    {
        const RenderPoint& point = m_points[i];

        // Transform point to camera space.
        const Vector3f point_camera = camera_transform_copy.point_to_local(point.m_position);

        // Project point to film plane.
        Vector2d ndc;
        if (!m_camera.project_camera_space_point(Vector3d(point_camera), ndc))
            continue;

        // Compute point coordinates in pixels.
        const int ix = truncate<int>(ndc.x * m_frame_props.m_canvas_width);
        const int iy = truncate<int>(ndc.y * m_frame_props.m_canvas_height);

        // Reject points outside the frame.
        if (ix < 0 ||
            iy < 0 ||
            ix >= m_frame_props.m_canvas_width ||
            iy >= m_frame_props.m_canvas_height)
            continue;

        const size_t pixel_index = (iy * m_frame_props.m_canvas_width + ix) * 4;

        // Check point depth against Z-buffer.
        if (point_camera.z <= temp_pixels[pixel_index + 3])
            continue;

        // Set point in temporary image.
        temp_pixels[pixel_index + 0] = point.m_color[0];
        temp_pixels[pixel_index + 1] = point.m_color[1];
        temp_pixels[pixel_index + 2] = point.m_color[2];
        temp_pixels[pixel_index + 3] = point_camera.z;
    }

    // Copy the temporary image to the frame.
    for (size_t ty = 0; ty < m_frame_props.m_tile_count_y; ++ty)
    {
        for (size_t tx = 0; tx < m_frame_props.m_tile_count_x; ++tx)
        {
            Tile& color_tile = m_color_image.tile(tx, ty);
            const size_t tile_width = color_tile.get_width();
            const size_t tile_height = color_tile.get_height();

            for (size_t py = 0; py < tile_height; ++py)
            {
                for (size_t px = 0; px < tile_width; ++px)
                {
                    const size_t ix = tx * m_frame_props.m_tile_width + px;
                    const size_t iy = ty * m_frame_props.m_tile_height + py;

                    assert(ix < m_frame_props.m_canvas_width);
                    assert(iy < m_frame_props.m_canvas_height);

                    const size_t pixel_index = (iy * m_frame_props.m_canvas_width + ix) * 4;

                    // The third channel becomes an alpha channel.
                    temp_pixels[pixel_index + 3] = 1.0f;

                    color_tile.set_pixel<float>(px, py, temp_pixels + pixel_index);
                }
            }
        }
    }
}

}   // namespace studio
}   // namespace appleseed<|MERGE_RESOLUTION|>--- conflicted
+++ resolved
@@ -104,20 +104,6 @@
                             px, py,
                             0.5, 0.5);
 
-<<<<<<< HEAD
-                    // Generate a world space ray going through that film point.
-                    ShadingRay ray;
-                    m_camera.generate_ray(sampling_context, Dual2d(point), ray);
-
-                    // Retrieve pixel color.
-                    Color4f pixel;
-                    color_tile.get_pixel(px, py, pixel);
-
-                    // todo: hack.
-                    pixel.rgb() = fast_linear_rgb_to_srgb(pixel.rgb());
-
-=======
->>>>>>> 482a42a4
                     // Retrieve pixel depth.
                     const float depth = depth_tile.get_component<float>(px, py, 0);
 
@@ -125,7 +111,7 @@
                     {
                         // Generate a world space ray going through that film point.
                         ShadingRay ray;
-                        m_camera.generate_ray(sampling_context, point, ray);
+                        m_camera.generate_ray(sampling_context, Dual2d(point), ray);
 
                         // Retrieve pixel color.
                         Color4f pixel;
