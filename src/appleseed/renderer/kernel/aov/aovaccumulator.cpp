--- conflicted
+++ resolved
@@ -130,16 +130,10 @@
 }
 
 void UnfilteredAOVAccumulator::on_tile_begin(
-<<<<<<< HEAD
-    const Frame& frame,
-    const size_t tile_x,
-    const size_t tile_y,
-    const size_t max_spp)
-=======
     const Frame&                frame,
     const size_t                tile_x,
-    const size_t                tile_y)
->>>>>>> 66466235
+    const size_t                tile_y,
+    const size_t                max_spp)
 {
     // Fetch the destination tile.
     const CanvasProperties& props = frame.image().properties();
