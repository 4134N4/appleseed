
//
// This source file is part of appleseed.
// Visit http://appleseedhq.net/ for additional information and resources.
//
// This software is released under the MIT license.
//
// Copyright (c) 2015 Esteban Tovagliari, The appleseedhq Organization
//
// Permission is hereby granted, free of charge, to any person obtaining a copy
// of this software and associated documentation files (the "Software"), to deal
// in the Software without restriction, including without limitation the rights
// to use, copy, modify, merge, publish, distribute, sublicense, and/or sell
// copies of the Software, and to permit persons to whom the Software is
// furnished to do so, subject to the following conditions:
//
// The above copyright notice and this permission notice shall be included in
// all copies or substantial portions of the Software.
//
// THE SOFTWARE IS PROVIDED "AS IS", WITHOUT WARRANTY OF ANY KIND, EXPRESS OR
// IMPLIED, INCLUDING BUT NOT LIMITED TO THE WARRANTIES OF MERCHANTABILITY,
// FITNESS FOR A PARTICULAR PURPOSE AND NONINFRINGEMENT. IN NO EVENT SHALL THE
// AUTHORS OR COPYRIGHT HOLDERS BE LIABLE FOR ANY CLAIM, DAMAGES OR OTHER
// LIABILITY, WHETHER IN AN ACTION OF CONTRACT, TORT OR OTHERWISE, ARISING FROM,
// OUT OF OR IN CONNECTION WITH THE SOFTWARE OR THE USE OR OTHER DEALINGS IN
// THE SOFTWARE.
//

// appleseed.renderer headers.
#include "renderer/kernel/shading/shadingpoint.h"
#include "renderer/kernel/shading/shadingpointbuilder.h"
#include "renderer/modeling/bssrdf/bssrdf.h"
#include "renderer/modeling/bssrdf/directionaldipolebssrdf.h"
#ifdef APPLESEED_WITH_NORMALIZED_DIFFUSION_BSSRDF
#include "renderer/modeling/bssrdf/normalizeddiffusionbssrdf.h"
#endif
#include "renderer/modeling/bssrdf/sss.h"
#include "renderer/modeling/bssrdf/standarddipolebssrdf.h"
#include "renderer/utility/paramarray.h"

// appleseed.foundation headers.
#include "foundation/image/color.h"
#include "foundation/math/rng/distribution.h"
#include "foundation/math/rng/mersennetwister.h"
#include "foundation/math/sampling/mappings.h"
#include "foundation/math/basis.h"
#include "foundation/math/fresnel.h"
#include "foundation/math/scalar.h"
#include "foundation/utility/autoreleaseptr.h"
#include "foundation/utility/gnuplotfile.h"
#include "foundation/utility/string.h"
#include "foundation/utility/test.h"

// Standard headers.
#include <algorithm>
#include <cstddef>
#include <vector>

using namespace foundation;
using namespace renderer;
using namespace std;

TEST_SUITE(Renderer_Modeling_BSSRDF_SSS)
{
    //
    // Utilities.
    //

    void init_dipole_bssrdf_values_rd_dmfp(
        const double             rd,
        const double             dmfp,
        const double             eta,
        const double             g,
        DipoleBSSRDFInputValues& values)
    {
        values.m_weight = 1.0;
        values.m_reflectance.set(static_cast<float>(rd));
        values.m_dmfp = dmfp;
        values.m_inside_ior = eta;
        values.m_outside_ior = 1.0;
        values.m_anisotropy = g;

        const ComputeRdBetterDipole rd_fun(1.0 / eta);
        compute_absorption_and_scattering(
            rd_fun,
            values.m_reflectance,
            values.m_dmfp,
            values.m_anisotropy,
            values.m_sigma_a,
            values.m_sigma_s);
    }

    template <typename BSSRDFFactory>
    class DipoleBSSRDFEvaluator
    {
      public:
        DipoleBSSRDFEvaluator()
          : m_bssrdf(BSSRDFFactory().create("bssrdf", ParamArray()))
          , m_outgoing_builder(m_outgoing)
          , m_incoming_builder(m_incoming)
        {
            const Vector3d normal(0.0, 1.0, 0.0);

            m_outgoing_builder.set_primitive_type(ShadingPoint::PrimitiveTriangle);
            m_outgoing_builder.set_point(Vector3d(0.0, 0.0, 0.0));
            m_outgoing_builder.set_shading_basis(Basis3d(normal));

            m_incoming_builder.set_primitive_type(ShadingPoint::PrimitiveTriangle);
            m_incoming_builder.set_shading_basis(Basis3d(normal));
        }

        void init_values_sigmas(
            const double    sigma_a,
            const double    sigma_s,
            const double    eta,
            const double    g)
        {
            m_values.m_weight = 1.0;
            m_values.m_inside_ior = eta;
            m_values.m_outside_ior = 1.0;
            m_values.m_anisotropy = g;
            m_values.m_sigma_a = Color3f(static_cast<float>(sigma_a));
            m_values.m_sigma_s = Color3f(static_cast<float>(sigma_s));
            m_values.m_dmfp = 1.0 / effective_extinction_coefficient(sigma_a, sigma_s, g);
        }

        void init_values_rd_dmfp(
            const double    rd,
            const double    dmfp,
            const double    eta,
            const double    g)
        {
            init_dipole_bssrdf_values_rd_dmfp(rd, dmfp, eta, g, m_values);
        }

        void set_incoming_distance(const double d)
        {
            m_incoming_builder.set_point(Vector3d(d, 0.0, 0.0));
        }

        const double get_sigma_tr() const
        {
            return static_cast<double>(1.0f / m_values.m_dmfp);
        }

        double evaluate(const Vector3d& incoming_dir) const
        {
            Spectrum result;
            m_bssrdf->evaluate(
                &m_values,
                m_outgoing,
                Vector3d(0.0, 1.0, 0.0),
                m_incoming,
                incoming_dir,
                result);

            return static_cast<double>(result[0]);
        }

        double evaluate_searchlight() const
        {
            return evaluate(Vector3d(0.0, 1.0, 0.0));
        }

      private:
        auto_release_ptr<BSSRDF>    m_bssrdf;
        DipoleBSSRDFInputValues     m_values;
        ShadingPoint                m_outgoing;
        ShadingPointBuilder         m_outgoing_builder;
        ShadingPoint                m_incoming;
        ShadingPointBuilder         m_incoming_builder;
    };

    template <typename BSSRDFFactory, bool Directional>
    double integrate_dipole(
        const double rd,
        const double dmfp,
        const size_t sample_count)
    {
        DipoleBSSRDFEvaluator<BSSRDFFactory> bssrdf_eval;
        bssrdf_eval.init_values_rd_dmfp(rd, dmfp, 1.0, 0.0);

        MersenneTwister rng;

        double integral = 0.0;

        for (size_t i = 0; i < sample_count; ++i)
        {
            const double u = rand_double2(rng);
            const double r = dipole_sample(bssrdf_eval.get_sigma_tr(), u);
            bssrdf_eval.set_incoming_distance(r);

            const double pdf_radius = dipole_pdf(r, bssrdf_eval.get_sigma_tr());
            const double pdf_angle = RcpTwoPi;
            const double pdf = pdf_radius * pdf_angle;

            const double value =
                Directional
                    ? bssrdf_eval.evaluate(sample_hemisphere_uniform(rand_vector2<Vector2d>(rng)))
                    : bssrdf_eval.evaluate_searchlight();

            integral += value / pdf;
        }

        return integral / sample_count;
    }

    //
    // BSSRDF reparameterization.
    //

    template <typename ComputeRdFun>
    double rd_alpha_prime_roundtrip(
        const double rd,
        const double eta)
    {
        const ComputeRdFun f(eta);
        const double alpha_prime = compute_alpha_prime(f, rd);
        return f(alpha_prime);
    }

    const double AlphaPrimeRoundtripTestEps = 0.00001;

    TEST_CASE(BSSRDFReparam_StandardDipoleRoundtrip)
    {
        EXPECT_FEQ_EPS(0.0, rd_alpha_prime_roundtrip<ComputeRdStandardDipole>(0.0, 1.6), AlphaPrimeRoundtripTestEps);
        EXPECT_FEQ_EPS(0.1, rd_alpha_prime_roundtrip<ComputeRdStandardDipole>(0.1, 1.3), AlphaPrimeRoundtripTestEps);
        EXPECT_FEQ_EPS(0.2, rd_alpha_prime_roundtrip<ComputeRdStandardDipole>(0.2, 1.2), AlphaPrimeRoundtripTestEps);
        EXPECT_FEQ_EPS(0.4, rd_alpha_prime_roundtrip<ComputeRdStandardDipole>(0.4, 1.3), AlphaPrimeRoundtripTestEps);
        EXPECT_FEQ_EPS(0.6, rd_alpha_prime_roundtrip<ComputeRdStandardDipole>(0.6, 1.4), AlphaPrimeRoundtripTestEps);
        EXPECT_FEQ_EPS(0.8, rd_alpha_prime_roundtrip<ComputeRdStandardDipole>(0.8, 1.3), AlphaPrimeRoundtripTestEps);
        EXPECT_FEQ_EPS(1.0, rd_alpha_prime_roundtrip<ComputeRdStandardDipole>(1.0, 1.5), AlphaPrimeRoundtripTestEps);
    }

    TEST_CASE(BSSRDFReparam_BetterDipoleRoundtrip)
    {
        EXPECT_FEQ_EPS(0.0, rd_alpha_prime_roundtrip<ComputeRdBetterDipole>(0.0, 1.6), AlphaPrimeRoundtripTestEps);
        EXPECT_FEQ_EPS(0.1, rd_alpha_prime_roundtrip<ComputeRdBetterDipole>(0.1, 1.3), AlphaPrimeRoundtripTestEps);
        EXPECT_FEQ_EPS(0.2, rd_alpha_prime_roundtrip<ComputeRdBetterDipole>(0.2, 1.2), AlphaPrimeRoundtripTestEps);
        EXPECT_FEQ_EPS(0.4, rd_alpha_prime_roundtrip<ComputeRdBetterDipole>(0.4, 1.3), AlphaPrimeRoundtripTestEps);
        EXPECT_FEQ_EPS(0.6, rd_alpha_prime_roundtrip<ComputeRdBetterDipole>(0.6, 1.4), AlphaPrimeRoundtripTestEps);
        EXPECT_FEQ_EPS(0.8, rd_alpha_prime_roundtrip<ComputeRdBetterDipole>(0.8, 1.3), AlphaPrimeRoundtripTestEps);
        EXPECT_FEQ_EPS(1.0, rd_alpha_prime_roundtrip<ComputeRdBetterDipole>(1.0, 1.5), AlphaPrimeRoundtripTestEps);
    }

    TEST_CASE(BSSRDFReparamStandardDipole_VaryingDiffuseMeanFreePath)
    {
        const size_t N = 1000;
        const double Eta = 1.3;
        const double Anisotropy = 0.0;

<<<<<<< HEAD
        MersenneTwister rng;
=======
        Spectrum sigma_a1, sigma_s1;
        Spectrum sigma_a, sigma_s;
>>>>>>> a4a51299

        for (size_t i = 0; i < N; ++i)
        {
            const ComputeRdStandardDipole rd_fun(1.0 / Eta);
            const Spectrum rd(Color3f(static_cast<float>(rand_double1(rng))));

            Spectrum sigma_a1, sigma_s1, sigma_tr1;
            compute_absorption_and_scattering(
                rd_fun,
                rd,
                1.0,
                Anisotropy,
                sigma_a1,
                sigma_s1);

            Spectrum sigma_a, sigma_s, sigma_tr;
            const double dmfp = rand_double1(rng, 0.001, 10.0);
            compute_absorption_and_scattering(
                rd_fun,
                rd,
                dmfp,
                Anisotropy,
                sigma_a,
                sigma_s);

            EXPECT_FEQ_EPS(sigma_a1[0] / static_cast<float>(dmfp), sigma_a[0], 1.0e-6f);
            EXPECT_FEQ_EPS(sigma_s1[0] / static_cast<float>(dmfp), sigma_s[0], 1.0e-6f);
        }
    }

    TEST_CASE(PlotBSSRDFReparam)
    {
        GnuplotFile plotfile;
        plotfile.set_title("BSSRDF Reparameterization");
        plotfile.set_xlabel("Rd");
        plotfile.set_ylabel("Alpha'");
        plotfile.set_xrange(-0.05, 1.0);
        plotfile.set_yrange(0.0, 1.05);

        const double Eta = 1.3;
        const ComputeRdStandardDipole std_rd_fun(Eta);
        const ComputeRdBetterDipole better_rd_fun(Eta);

        const size_t N = 1000;
        vector<Vector2d> std_points, better_points;

        for (size_t i = 0; i < N; ++i)
        {
            const double rd = fit<size_t, double>(i, 0, N - 1, 0.0, 1.0);

            std_points.push_back(
                Vector2d(
                    rd,
                    compute_alpha_prime(std_rd_fun, rd)));

            better_points.push_back(
                Vector2d(
                    rd,
                    compute_alpha_prime(better_rd_fun, rd)));
        }

        plotfile
            .new_plot()
            .set_points(std_points)
            .set_title("Standard Dipole")
            .set_color("orange");

        plotfile
            .new_plot()
            .set_points(better_points)
            .set_title("Better Dipole")
            .set_color("blue");

        plotfile.write("unit tests/outputs/test_sss_reparam_compare.gnuplot");
    }

    //
    // Gaussian profile.
    //

    TEST_CASE(GaussianProfileIntegration_UniformSampling)
    {
        const double V = 1.0;
        const double RIntegralThreshold = 0.999;
        const double RMax2Constant = -2.0 * log(1.0 - RIntegralThreshold);
        const double RMax2 = V * RMax2Constant;

        const size_t SampleCount = 10000;
        MersenneTwister rng;

        double integral = 0.0;

        for (size_t i = 0; i < SampleCount; ++i)
        {
            const double u = rand_double2(rng);
            const double r = u * sqrt(RMax2);
            const double pdf_radius = 1.0 / sqrt(RMax2);
            const double pdf_angle = RcpTwoPi;
            const double pdf = pdf_radius * pdf_angle;
            const double value = r * gaussian_profile(r, V, RIntegralThreshold);
            integral += value / pdf;
        }

        integral /= SampleCount;

        EXPECT_FEQ_EPS(1.0, integral, 0.01);
    }

    TEST_CASE(GaussianProfileIntegration_ImportanceSampling)
    {
        const double V = 1.0;
        const double RIntegralThreshold = 0.999;
        const double RMax2Constant = -2.0 * log(1.0 - RIntegralThreshold);
        const double RMax2 = V * RMax2Constant;

        const size_t SampleCount = 1000;
        MersenneTwister rng;

        double integral = 0.0;

        for (size_t i = 0; i < SampleCount; ++i)
        {
            const double u = rand_double2(rng);
            const double r = gaussian_profile_sample(u, V, RMax2);
            const double pdf = gaussian_profile_pdf(r, V, RIntegralThreshold);
            const double value = gaussian_profile(r, V, RIntegralThreshold);
            integral += value / pdf;
        }

        integral /= SampleCount;

        EXPECT_FEQ(1.0, integral);
    }

    //
    // Normalized diffusion profile.
    //

    const double NormalizedDiffusionTestEps = 0.0001;

    TEST_CASE(NormalizedDiffusionS)
    {
        static const double Expected[] =
        {
            4.68592, 4.11466, 3.77984, 3.60498, 3.52856, 3.5041, 3.50008,
            3.50002, 3.5024, 3.52074, 3.58352, 3.73426, 4.03144, 4.54858,
            5.37416, 6.6117, 8.37968, 10.8116, 14.056, 18.2763, 23.6511
        };

        for (size_t i = 0, e = countof(Expected); i < e; ++i)
        {
            const double a = fit<size_t, double>(i, 0, countof(Expected) - 1, 0.0, 1.0);
            const double s = normalized_diffusion_s(a);

            EXPECT_FEQ_EPS(Expected[i], s, NormalizedDiffusionTestEps);
        }
    }

    TEST_CASE(NormalizedDiffusionR)
    {
        static const double Expected[] =
        {
            2.53511, 0.674967, 0.327967, 0.192204, 0.124137, 0.0852575,
            0.0611367, 0.0452741, 0.0343737, 0.0266197, 0.0209473, 0.0167009,
            0.0134603, 0.0109471, 0.00897108, 0.00739936, 0.00613676, 0.00511384,
            0.00427902, 0.0035934, 0.00302721
        };

        for (size_t i = 0, e = countof(Expected); i < e; ++i)
        {
            const double A = 0.5;                           // surface albedo
            const double L = 1.0;                           // mean free path
            const double S = 3.583521;                      // scaling factor for A = 0.5
            const double r = static_cast<double>(i) * 0.1 + 0.05;
            const double value = normalized_diffusion_profile(r, L, S, A);

            EXPECT_FEQ_EPS(Expected[i], value, NormalizedDiffusionTestEps);
        }
    }

    TEST_CASE(NormalizedDiffusionCDF)
    {
        static const double Expected[] =
        {
            0.282838, 0.598244, 0.760091, 0.85267, 0.908478, 0.942885, 0.964293,
            0.97766, 0.98602, 0.99125, 0.994523, 0.996572, 0.997854, 0.998657,
            0.999159, 0.999474, 0.999671, 0.999794, 0.999871, 0.999919, 0.999949,
            0.999968, 0.99998, 0.999988, 0.999992, 0.999995, 0.999997, 0.999998,
            0.999999, 0.999999, 1
        };

        for (size_t i = 0, e = countof(Expected); i < e; ++i)
        {
            const double L = 1.0;                           // mean free path
            const double S = 14.056001;                     // scaling factor for A = 0.9
            const double r = static_cast<double>(i) * 0.1 + 0.05;
            const double cdf = normalized_diffusion_cdf(r, L, S);

            EXPECT_FEQ_EPS(Expected[i], cdf, NormalizedDiffusionTestEps);
        }
    }

    TEST_CASE(NormalizedDiffusionSample)
    {
        MersenneTwister rng;

        for (size_t i = 0; i < 1000; ++i)
        {
            const double u = rand_double2(rng);
            const double a = rand_double1(rng);
            const double l = rand_double1(rng, 0.001, 10.0);
            const double s = normalized_diffusion_s(a);
            const double r = normalized_diffusion_sample(u, l, s, 0.00001);
            const double e = normalized_diffusion_cdf(r, l, s);

            EXPECT_FEQ_EPS(u, e, 0.005);
        }
    }

    TEST_CASE(NormalizedDiffusionMaxRadius)
    {
        MersenneTwister rng;

        for (size_t i = 0; i < 1000; ++i)
        {
            const double a = rand_double1(rng);
            const double l = rand_double1(rng, 0.001, 10.0);
            const double s = normalized_diffusion_s(a);
            const double r = normalized_diffusion_max_radius(l, s);
            const double value = normalized_diffusion_profile(r, l, s, a);

            EXPECT_LT(0.00001, value);
        }
    }

    TEST_CASE(NormalizedDiffusionProfileIntegration)
    {
        const double A = 0.5;
        const double L = 100;
        const double s = normalized_diffusion_s(A);

        const size_t SampleCount = 1000;
        MersenneTwister rng;

        double integral = 0.0;

        for (size_t i = 0; i < SampleCount; ++i)
        {
            const double u = rand_double2(rng);
            const double r = normalized_diffusion_sample(u, L, s);
            const double pdf_radius = normalized_diffusion_pdf(r, L, s);
            const double pdf_angle = RcpTwoPi;
            const double pdf = pdf_radius * pdf_angle;
            const double value = r * normalized_diffusion_profile(r, L, s, A);
            integral += value / pdf;
        }

        integral /= SampleCount;

        EXPECT_FEQ(A, integral);
    }

    TEST_CASE(PlotNormalizedDiffusionS)
    {
        GnuplotFile plotfile;
        plotfile.set_title("Scaling Factor For Searchlight Configuration With dmfp Parameterization");
        plotfile.set_xlabel("A");
        plotfile.set_ylabel("s(A)");
        plotfile.set_xrange(0.0, 1.0);
        plotfile.set_yrange(0.0, 20.0);

        const size_t N = 1000;
        vector<Vector2d> points;

        for (size_t i = 0; i < N; ++i)
        {
            const double a = fit<size_t, double>(i, 0, N - 1, 0.0, 1.0);
            const double s = normalized_diffusion_s(a);
            points.push_back(Vector2d(a, s));
        }

        plotfile.new_plot().set_points(points);
        plotfile.write("unit tests/outputs/test_sss_normalized_diffusion_s.gnuplot");
    }

    TEST_CASE(PlotNormalizedDiffusionR)
    {
        GnuplotFile plotfile;
        plotfile.set_title("Reflectance Profile For Searchlight Configuration With dmfp Parameterization");
        plotfile.set_xlabel("r");
        plotfile.set_ylabel("r R(r)");
        plotfile.set_xrange(0.0, 8.0);
        plotfile.set_yrange(0.001, 1.0);
        plotfile.set_logscale_y();

        for (size_t i = 9; i >= 1; --i)
        {
            const double a = static_cast<double>(i) / 10.0;
            const double s = normalized_diffusion_s(a);

            const size_t N = 1000;
            vector<Vector2d> points;

            for (size_t j = 0; j < N; ++j)
            {
                const double r = max(fit<size_t, double>(j, 0, N - 1, 0.0, 8.0), 0.0001);
                const double y = r * normalized_diffusion_profile(r, 1.0, s, a);
                points.push_back(Vector2d(r, y));
            }

            static const char* Colors[9] =
            {
                "gray",
                "orange",
                "black",
                "brown",
                "cyan",
                "magenta",
                "blue",
                "green",
                "red"
            };

            plotfile
                .new_plot()
                .set_points(points)
                .set_title("A = " + to_string(a))
                .set_color(Colors[i - 1]);
        }

        plotfile.write("unit tests/outputs/test_sss_normalized_diffusion_r.gnuplot");
    }

    TEST_CASE(PlotNormalizedDiffusionCDF)
    {
        GnuplotFile plotfile;
        plotfile.set_title("CDF");
        plotfile.set_xlabel("r");
        plotfile.set_ylabel("u");
        plotfile.set_xrange(0.0, 40.0);
        plotfile.set_yrange(0.0, 1.0);

        const size_t N = 1000;
        vector<Vector2d> points;

        for (size_t i = 0; i < N; ++i)
        {
            const double r = fit<size_t, double>(i, 0, N - 1, 0.0, 40.0);
            const double u = normalized_diffusion_cdf(r, 1.0);
            points.push_back(Vector2d(r, u));
        }

        plotfile.new_plot().set_points(points);
        plotfile.write("unit tests/outputs/test_sss_normalized_diffusion_cdf.gnuplot");
    }

    //
    // Standard dipole profile.
    //

    TEST_CASE(StdDipoleMaxRadius)
    {
        MersenneTwister rng;

        DipoleBSSRDFEvaluator<StandardDipoleBSSRDFFactory> bssrdf_eval;

        for (size_t i = 0; i < 1000; ++i)
        {
            const double rd = rand_double1(rng);
            const double dmfp = rand_double1(rng, 0.001, 100.0);
            bssrdf_eval.init_values_rd_dmfp(rd, dmfp, 1.0, 0.0);

            const double r = dipole_max_radius(bssrdf_eval.get_sigma_tr());
            bssrdf_eval.set_incoming_distance(r);

            const double result = bssrdf_eval.evaluate_searchlight();
            EXPECT_LT(0.00001, result);
        }
    }

    TEST_CASE(PlotStdDipoleIntegralRd)
    {
        GnuplotFile plotfile;
        plotfile.set_title("Standard Dipole Integral");
        plotfile.set_xlabel("Rd");
        plotfile.set_ylabel("Integral");
        plotfile.set_xrange(0.0, 1.0);
        plotfile.set_yrange(0.0, 1.25);

        const size_t N = 256;
        vector<Vector2d> points;

        for (size_t i = 0; i < N; ++i)
        {
            const double rd = fit<size_t, double>(i, 0, N - 1, 0.01, 1.0);
            const double x =
                integrate_dipole<StandardDipoleBSSRDFFactory, false>(
                    rd,
                    1.0,
                    1000);

            points.push_back(Vector2d(rd, x));
        }

        plotfile.new_plot().set_points(points);
        plotfile.write("unit tests/outputs/test_sss_std_dipole_integral_rd.gnuplot");
    }

    //
    // Directional dipole profile.
    //

    void plot_dirpole_rd(
        const char*     filename,
        const char*     title,
        const double    sigma_a,
        const double    ymin,
        const double    ymax)
    {
        GnuplotFile plotfile;
        plotfile.set_title(title);
        plotfile.set_xlabel("x [cm]");
        plotfile.set_ylabel("Rd(x)");
        plotfile.set_logscale_y();
        plotfile.set_xrange(-16.0, 16.0);   // cm
        plotfile.set_yrange(ymin, ymax);

        DipoleBSSRDFEvaluator<DirectionalDipoleBSSRDFFactory> bssrdf_eval;

        bssrdf_eval.init_values_sigmas(sigma_a, 1.0, 1.0, 0.0);

        const size_t N = 1000;
        vector<Vector2d> points;

        for (size_t i = 0; i < N; ++i)
        {
            const double x = fit<size_t, double>(i, 0, N - 1, -16.0, 16.0);
            bssrdf_eval.set_incoming_distance(x);

            const double result = bssrdf_eval.evaluate_searchlight();
            points.push_back(Vector2d(x, result * Pi / abs(x)));
        }

        plotfile
            .new_plot()
            .set_points(points);

        plotfile.write(filename);
    }

    TEST_CASE(PlotDirectionalDipoleRd)
    {
        plot_dirpole_rd(
            "unit tests/outputs/test_sss_dirpole_sg_a_001.gnuplot",
            "Directional Dipole Diffuse Reflectance (sigma_a == 0.01)",
            0.01,           // sigma_a in cm
            1.0e-5,         // ymin
            1.0e+1);        // ymax

        plot_dirpole_rd(
            "unit tests/outputs/test_sss_dirpole_sg_a_01.gnuplot",
            "Directional Dipole Diffuse Reflectance (sigma_a == 0.1)",
            0.1,            // sigma_a in cm
            1.0e-8,         // ymin
            1.0e+1);        // ymax

        plot_dirpole_rd(
            "unit tests/outputs/test_sss_dirpole_sg_a_1.gnuplot",
            "Directional Dipole Diffuse Reflectance (sigma_a == 1.0)",
            1.0,            // sigma_a in cm
            1.0e-16,        // ymin
            1.0e+1);        // ymax
    }

#ifdef APPLESEED_WITH_NORMALIZED_DIFFUSION_BSSRDF
    void plot_dirpole_and_nd_r(
        const char*     filename,
        const char*     title,
        const double    rd,
        const double    dmfp)
    {
        GnuplotFile plotfile;
        plotfile.set_title(title);
        plotfile.set_xlabel("r");
        plotfile.set_ylabel("r R(r)");
        plotfile.set_xrange(0.0, 4.0);
        plotfile.set_yrange(0.001, 1.0);
        plotfile.set_logscale_y();

        auto_release_ptr<BSSRDF> dp_bssrdf(
            DirectionalDipoleBSSRDFFactory().create("dirpole", ParamArray()));

        DipoleBSSRDFInputValues dp_values;
        init_dipole_bssrdf_values_rd_dmfp(rd, dmfp, 1.0, 0.0, dp_values);

        auto_release_ptr<BSSRDF> nd_bssrdf(
            NormalizedDiffusionBSSRDFFactory().create("norm_diff", ParamArray()));

        NormalizedDiffusionBSSRDFInputValues nd_values;
        nd_values.m_weight = 1.0;
        nd_values.m_reflectance.set(static_cast<float>(rd));
        nd_values.m_reflectance_multiplier = 1.0;
        nd_values.m_dmfp = dmfp;
        nd_values.m_dmfp_multiplier = 1.0;
        nd_values.m_inside_ior = 1.0;
        nd_values.m_outside_ior = 1.0;
        nd_values.m_s.set(static_cast<float>(normalized_diffusion_s(rd)));

        const Vector3d normal(0.0, 1.0, 0.0);

        ShadingPoint outgoing;
        ShadingPointBuilder outgoing_builder(outgoing);
        outgoing_builder.set_primitive_type(ShadingPoint::PrimitiveTriangle);
        outgoing_builder.set_point(Vector3d(0.0, 0.0, 0.0));
        outgoing_builder.set_shading_basis(Basis3d(normal));

        ShadingPoint incoming;
        ShadingPointBuilder incoming_builder(incoming);
        incoming_builder.set_primitive_type(ShadingPoint::PrimitiveTriangle);
        incoming_builder.set_shading_basis(Basis3d(normal));

        const size_t N = 1000;
        vector<Vector2d> nd_points, dp_points;

        for (size_t j = 0; j < N; ++j)
        {
            const double r = max(fit<size_t, double>(j, 0, N - 1, 0.0, 4.0), 0.0001);
            incoming_builder.set_point(Vector3d(r, 0.0, 0.0));

            Spectrum result;

            dp_bssrdf->evaluate(
                &dp_values,
                outgoing,
                normal,
                incoming,
                normal,
                result);
            dp_points.push_back(Vector2d(r, result[0]));

            nd_bssrdf->evaluate(
                &nd_values,
                outgoing,
                normal,
                incoming,
                normal,
                result);
            nd_points.push_back(Vector2d(r, result[0]));
        }

        plotfile
            .new_plot()
            .set_points(dp_points)
            .set_title("Directional Dipole")
            .set_color("orange");

        plotfile
            .new_plot()
            .set_points(nd_points)
            .set_title("Normalized Diffusion")
            .set_color("blue");

        plotfile.write(filename);
    }

    TEST_CASE(PlotDirpoleAndNormalizedDiffusionR)
    {
        const double dmfp = 1.0;

        plot_dirpole_and_nd_r(
            "unit tests/outputs/test_sss_dirpole_nd_r_005.gnuplot",
            "Reflectance Profiles For Searchlight Configuration, Rd = 0.05",
            0.05,
            dmfp);

        plot_dirpole_and_nd_r(
            "unit tests/outputs/test_sss_dirpole_nd_r_015.gnuplot",
            "Reflectance Profiles For Searchlight Configuration, Rd = 0.15",
            0.15,
            dmfp);

        plot_dirpole_and_nd_r(
            "unit tests/outputs/test_sss_dirpole_nd_r_030.gnuplot",
            "Reflectance Profiles For Searchlight Configuration, Rd = 0.30",
            0.30,
            dmfp);

        plot_dirpole_and_nd_r(
            "unit tests/outputs/test_sss_dirpole_nd_r_050.gnuplot",
            "Reflectance Profiles For Searchlight Configuration, Rd = 0.5",
            0.5,
            dmfp);

        plot_dirpole_and_nd_r(
            "unit tests/outputs/test_sss_dirpole_nd_r_070.gnuplot",
            "Reflectance Profiles For Searchlight Configuration, Rd = 0.7",
            0.7,
            dmfp);

        plot_dirpole_and_nd_r(
            "unit tests/outputs/test_sss_dirpole_nd_r_090.gnuplot",
            "Reflectance Profiles For Searchlight Configuration, Rd = 0.9",
            0.9,
            dmfp);
    }
#endif

    TEST_CASE(DirpoleMaxRadius)
    {
        MersenneTwister rng;

        DipoleBSSRDFEvaluator<DirectionalDipoleBSSRDFFactory> bssrdf_eval;

        for (size_t i = 0; i < 1000; ++i)
        {
            const double rd = rand_double1(rng);
            const double dmfp = rand_double1(rng, 0.001, 100.0);
            bssrdf_eval.init_values_rd_dmfp(rd, dmfp, 1.0, 0.0);

            const double r = dipole_max_radius(bssrdf_eval.get_sigma_tr());
            bssrdf_eval.set_incoming_distance(r);

            const double result = bssrdf_eval.evaluate_searchlight();
            EXPECT_LT(0.00001, result);
        }
    }

    TEST_CASE(PlotDirpoleIntegralHemiRd)
    {
        GnuplotFile plotfile;
        plotfile.set_title("Directional Dipole Integral");
        plotfile.set_xlabel("Rd");
        plotfile.set_ylabel("Int");
        plotfile.set_xrange(0.0, 1.0);
        plotfile.set_yrange(0.0, 1.0);

        const size_t N = 256;
        vector<Vector2d> points;

        for (size_t i = 0; i < N; ++i)
        {
            const double rd = fit<size_t, double>(i, 0, N - 1, 0.01, 1.0);
            const double x =
                integrate_dipole<DirectionalDipoleBSSRDFFactory, true>(
                    rd,
                    1.0,
                    3000);

            points.push_back(Vector2d(rd, x));
        }

        plotfile.new_plot().set_points(points);
        plotfile.write("unit tests/outputs/test_sss_dirpole_integral_hemi_rd.gnuplot");
    }

    TEST_CASE(PlotDirpoleIntegralSearchlightRd)
    {
        GnuplotFile plotfile;
        plotfile.set_title("Directional Dipole Integral Searchlight");
        plotfile.set_xlabel("Rd");
        plotfile.set_ylabel("Int");
        plotfile.set_xrange(0.0, 1.0);
        plotfile.set_yrange(0.0, 1.0);

        const size_t N = 256;
        vector<Vector2d> points;

        for (size_t i = 0; i < N; ++i)
        {
            const double rd = fit<size_t, double>(i, 0, N - 1, 0.01, 1.0);
            const double x =
                integrate_dipole<DirectionalDipoleBSSRDFFactory, false>(
                    rd,
                    1.0,
                    1000);

            points.push_back(Vector2d(rd, x));
        }

        plotfile.new_plot().set_points(points);
        plotfile.write("unit tests/outputs/test_sss_dirpole_integral_searchlight_rd.gnuplot");
    }
}<|MERGE_RESOLUTION|>--- conflicted
+++ resolved
@@ -249,19 +249,14 @@
         const double Eta = 1.3;
         const double Anisotropy = 0.0;
 
-<<<<<<< HEAD
         MersenneTwister rng;
-=======
-        Spectrum sigma_a1, sigma_s1;
-        Spectrum sigma_a, sigma_s;
->>>>>>> a4a51299
 
         for (size_t i = 0; i < N; ++i)
         {
             const ComputeRdStandardDipole rd_fun(1.0 / Eta);
             const Spectrum rd(Color3f(static_cast<float>(rand_double1(rng))));
 
-            Spectrum sigma_a1, sigma_s1, sigma_tr1;
+            Spectrum sigma_a1, sigma_s1;
             compute_absorption_and_scattering(
                 rd_fun,
                 rd,
@@ -270,7 +265,7 @@
                 sigma_a1,
                 sigma_s1);
 
-            Spectrum sigma_a, sigma_s, sigma_tr;
+            Spectrum sigma_a, sigma_s;
             const double dmfp = rand_double1(rng, 0.001, 10.0);
             compute_absorption_and_scattering(
                 rd_fun,
